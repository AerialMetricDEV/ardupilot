--- conflicted
+++ resolved
@@ -880,11 +880,7 @@
     	const float acc_d_mm = _buffer.rtk.acc_d_mm;
 
     	// rms of error terms
-<<<<<<< HEAD
-    	double rtk_accuracy = acc_n_mm*acc_n_mm + acc_e_mm*acc_e_mm + acc_d_mm*acc_d_mm;
-=======
     	float rtk_accuracy = acc_n_mm*acc_n_mm + acc_e_mm*acc_e_mm + acc_d_mm*acc_d_mm;
->>>>>>> 35b782e0
     	state.rtk_accuracy = (uint32_t) safe_sqrt(rtk_accuracy);
     	state.rtk_baseline_coords_type = 1; // NED
     	state.rtk_time_week_ms = _buffer.rtk.itow_ms;
